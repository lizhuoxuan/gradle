/*
 * Copyright 2016 the original author or authors.
 *
 * Licensed under the Apache License, Version 2.0 (the "License");
 * you may not use this file except in compliance with the License.
 * You may obtain a copy of the License at
 *
 *      http://www.apache.org/licenses/LICENSE-2.0
 *
 * Unless required by applicable law or agreed to in writing, software
 * distributed under the License is distributed on an "AS IS" BASIS,
 * WITHOUT WARRANTIES OR CONDITIONS OF ANY KIND, either express or implied.
 * See the License for the specific language governing permissions and
 * limitations under the License.
 */

package org.gradle.plugins.ide.eclipse.model;

import com.google.common.base.Preconditions;
import groovy.lang.Closure;
import org.gradle.api.Action;
import org.gradle.api.artifacts.Configuration;
import org.gradle.api.internal.project.ProjectInternal;
import org.gradle.api.internal.project.ProjectStateRegistry;
import org.gradle.api.tasks.SourceSet;
import org.gradle.internal.xml.XmlTransformer;
import org.gradle.plugins.ide.api.XmlFileContentMerger;
import org.gradle.plugins.ide.eclipse.model.internal.ClasspathFactory;
import org.gradle.plugins.ide.eclipse.model.internal.FileReferenceFactory;
import org.gradle.plugins.ide.internal.IdeArtifactRegistry;
import org.gradle.plugins.ide.internal.resolver.DefaultGradleApiSourcesResolver;
import org.gradle.util.ConfigureUtil;

import javax.inject.Inject;
import java.io.File;
import java.util.ArrayList;
import java.util.Arrays;
import java.util.Collection;
import java.util.HashMap;
import java.util.LinkedHashSet;
import java.util.List;
import java.util.Map;
import java.util.Set;

/**
 * The build path settings for the generated Eclipse project. Used by the
 * {@link org.gradle.plugins.ide.eclipse.GenerateEclipseClasspath} task to generate an Eclipse .classpath file.
 * <p>
 * The following example demonstrates the various configuration options.
 * Keep in mind that all properties have sensible defaults; only configure them explicitly
 * if the defaults don't match your needs.
 *
 * <pre class='autoTested'>
 * apply plugin: 'java'
 * apply plugin: 'eclipse'
 *
 * configurations {
 *   provided
 *   someBoringConfig
 * }
 *
 * eclipse {
 *   //if you want parts of paths in resulting file to be replaced by variables (files):
 *   pathVariables 'GRADLE_HOME': file('/best/software/gradle'), 'TOMCAT_HOME': file('../tomcat')
 *
 *   classpath {
 *     //you can tweak the classpath of the Eclipse project by adding extra configurations:
 *     plusConfigurations += [ configurations.provided ]
 *
 *     //you can also remove configurations from the classpath:
 *     minusConfigurations += [ configurations.someBoringConfig ]
 *
 *     //if you want to append extra containers:
 *     containers 'someFriendlyContainer', 'andYetAnotherContainer'
 *
 *     //customizing the classes output directory:
 *     defaultOutputDir = file('build-eclipse')
 *
 *     //default settings for downloading sources and Javadoc:
 *     downloadSources = true
 *     downloadJavadoc = false
 *   }
 * }
 * </pre>
 *
 * For tackling edge cases, users can perform advanced configuration on the resulting XML file.
 * It is also possible to affect the way that the Eclipse plugin merges the existing configuration
 * via beforeMerged and whenMerged closures.
 * <p>
 * The beforeMerged and whenMerged closures receive a {@link Classpath} object.
 * <p>
 * Examples of advanced configuration:
 *
 * <pre class='autoTested'>
 * apply plugin: 'java'
 * apply plugin: 'eclipse'
 *
 * eclipse {
 *   classpath {
 *     file {
 *       //if you want to mess with the resulting XML in whatever way you fancy
 *       withXml {
 *         def node = it.asNode()
 *         node.appendNode('xml', 'is what I love')
 *       }
 *
 *       //closure executed after .classpath content is loaded from existing file
 *       //but before gradle build information is merged
 *       beforeMerged { classpath -&gt;
 *         //you can tinker with the {@link Classpath} here
 *       }
 *
 *       //closure executed after .classpath content is loaded from existing file
 *       //and after gradle build information is merged
 *       whenMerged { classpath -&gt;
 *         //you can tinker with the {@link Classpath} here
 *       }
 *     }
 *   }
 * }
 * </pre>
 */
public class EclipseClasspath {
    private Iterable<SourceSet> sourceSets;

    private Collection<Configuration> plusConfigurations = new ArrayList<Configuration>();

    private Collection<Configuration> minusConfigurations = new ArrayList<Configuration>();

    private Set<String> containers = new LinkedHashSet<String>();

    private File defaultOutputDir;

    private boolean downloadSources = true;

    private boolean downloadJavadoc;

    private XmlFileContentMerger file = new XmlFileContentMerger(new XmlTransformer());

    private Map<String, File> pathVariables = new HashMap<String, File>();

    private boolean projectDependenciesOnly;

    private List<File> classFolders;

    private final org.gradle.api.Project project;

    @Inject
    public EclipseClasspath(org.gradle.api.Project project) {
        this.project = project;
    }

    /**
     * The source sets to be added.
     * <p>
     * See {@link EclipseClasspath} for an example.
     */
    public Iterable<SourceSet> getSourceSets() {
        return sourceSets;
    }

    public void setSourceSets(Iterable<SourceSet> sourceSets) {
        this.sourceSets = sourceSets;
    }

    /**
     * The configurations whose files are to be added as classpath entries.
     * <p>
     * See {@link EclipseClasspath} for an example.
     */
    public Collection<Configuration> getPlusConfigurations() {
        return plusConfigurations;
    }

    public void setPlusConfigurations(Collection<Configuration> plusConfigurations) {
        this.plusConfigurations = plusConfigurations;
    }

    /**
     * The configurations whose files are to be excluded from the classpath entries.
     * <p>
     * See {@link EclipseClasspath} for an example.
     */
    public Collection<Configuration> getMinusConfigurations() {
        return minusConfigurations;
    }

    public void setMinusConfigurations(Collection<Configuration> minusConfigurations) {
        this.minusConfigurations = minusConfigurations;
    }

    /**
     * The classpath containers to be added.
     * <p>
     * See {@link EclipseClasspath} for an example.
     */
    public Set<String> getContainers() {
        return containers;
    }

    public void setContainers(Set<String> containers) {
        this.containers = containers;
    }

    /**
     * The default output directory where Eclipse puts compiled classes.
     * <p>
     * See {@link EclipseClasspath} for an example.
     */
    public File getDefaultOutputDir() {
        return defaultOutputDir;
    }

    public void setDefaultOutputDir(File defaultOutputDir) {
        this.defaultOutputDir = defaultOutputDir;
    }

    /**
     * Whether to download and associate source Jars with the dependency Jars. Defaults to true.
     * <p>
     * See {@link EclipseClasspath} for an example.
     */
    public boolean isDownloadSources() {
        return downloadSources;
    }

    public void setDownloadSources(boolean downloadSources) {
        this.downloadSources = downloadSources;
    }

    /**
     * Whether to download and associate Javadoc Jars with the dependency Jars. Defaults to false.
     * <p>
     * See {@link EclipseClasspath} for an example.
     */
    public boolean isDownloadJavadoc() {
        return downloadJavadoc;
    }

    public void setDownloadJavadoc(boolean downloadJavadoc) {
        this.downloadJavadoc = downloadJavadoc;
    }

    /**
     * See {@link #file(Action)}.
     */
    public XmlFileContentMerger getFile() {
        return file;
    }

    public void setFile(XmlFileContentMerger file) {
        this.file = file;
    }

    public Map<String, File> getPathVariables() {
        return pathVariables;
    }

    public void setPathVariables(Map<String, File> pathVariables) {
        this.pathVariables = pathVariables;
    }

    public boolean isProjectDependenciesOnly() {
        return projectDependenciesOnly;
    }

    public void setProjectDependenciesOnly(boolean projectDependenciesOnly) {
        this.projectDependenciesOnly = projectDependenciesOnly;
    }

    public List<File> getClassFolders() {
        return classFolders;
    }

    public void setClassFolders(List<File> classFolders) {
        this.classFolders = classFolders;
    }

    public org.gradle.api.Project getProject() {
        return project;
    }

    /**
     * Further classpath containers to be added.
     * <p>
     * See {@link EclipseClasspath} for an example.
     *
     * @param containers the classpath containers to be added
     */
    public void containers(String... containers) {
        Preconditions.checkNotNull(containers);
        this.containers.addAll(Arrays.asList(containers));
    }

    /**
     * Enables advanced configuration like tinkering with the output XML or affecting the way
     * that the contents of an existing .classpath file is merged with Gradle build information.
     * The object passed to the whenMerged{} and beforeMerged{} closures is of type {@link Classpath}.
     * <p>
     * See {@link EclipseProject} for an example.
     */
    public void file(Closure closure) {
        ConfigureUtil.configure(closure, file);
    }

    /**
     * Enables advanced configuration like tinkering with the output XML or affecting the way
     * that the contents of an existing .classpath file is merged with Gradle build information.
     * The object passed to the whenMerged{} and beforeMerged{} closures is of type {@link Classpath}.
     * <p>
     * See {@link EclipseProject} for an example.
     *
     * @since 3.5
     */
    public void file(Action<? super XmlFileContentMerger> action) {
        action.execute(file);
    }

    /**
     * Calculates, resolves and returns dependency entries of this classpath.
     */
    public List<ClasspathEntry> resolveDependencies() {
        ProjectInternal projectInternal = (ProjectInternal) this.project;
        IdeArtifactRegistry ideArtifactRegistry = projectInternal.getServices().get(IdeArtifactRegistry.class);
        ProjectStateRegistry projectRegistry = projectInternal.getServices().get(ProjectStateRegistry.class);
<<<<<<< HEAD
        ClasspathFactory classpathFactory = new ClasspathFactory(this, ideArtifactRegistry, projectRegistry, new DefaultGradleApiSourcesResolver(projectInternal));
=======
        ClasspathFactory classpathFactory = new ClasspathFactory(this, ideArtifactRegistry, projectRegistry, new DefaultGradleApiSourcesResolver(project));
>>>>>>> a1fbdf5d
        return classpathFactory.createEntries();
    }

    public void mergeXmlClasspath(Classpath xmlClasspath) {
        file.getBeforeMerged().execute(xmlClasspath);
        List<ClasspathEntry> entries = resolveDependencies();
        xmlClasspath.configure(entries);
        file.getWhenMerged().execute(xmlClasspath);
    }

    public FileReferenceFactory getFileReferenceFactory() {
        FileReferenceFactory referenceFactory = new FileReferenceFactory();
        for (Map.Entry<String, File> entry : pathVariables.entrySet()) {
            referenceFactory.addPathVariable(entry.getKey(), entry.getValue());
        }
        return referenceFactory;
    }
}<|MERGE_RESOLUTION|>--- conflicted
+++ resolved
@@ -323,11 +323,7 @@
         ProjectInternal projectInternal = (ProjectInternal) this.project;
         IdeArtifactRegistry ideArtifactRegistry = projectInternal.getServices().get(IdeArtifactRegistry.class);
         ProjectStateRegistry projectRegistry = projectInternal.getServices().get(ProjectStateRegistry.class);
-<<<<<<< HEAD
-        ClasspathFactory classpathFactory = new ClasspathFactory(this, ideArtifactRegistry, projectRegistry, new DefaultGradleApiSourcesResolver(projectInternal));
-=======
         ClasspathFactory classpathFactory = new ClasspathFactory(this, ideArtifactRegistry, projectRegistry, new DefaultGradleApiSourcesResolver(project));
->>>>>>> a1fbdf5d
         return classpathFactory.createEntries();
     }
 
