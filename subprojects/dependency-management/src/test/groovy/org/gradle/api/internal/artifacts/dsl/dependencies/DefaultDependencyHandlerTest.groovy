/*
 * Copyright 2009 the original author or authors.
 *
 * Licensed under the Apache License, Version 2.0 (the "License");
 * you may not use this file except in compliance with the License.
 * You may obtain a copy of the License at
 *
 *      http://www.apache.org/licenses/LICENSE-2.0
 *
 * Unless required by applicable law or agreed to in writing, software
 * distributed under the License is distributed on an "AS IS" BASIS,
 * WITHOUT WARRANTIES OR CONDITIONS OF ANY KIND, either express or implied.
 * See the License for the specific language governing permissions and
 * limitations under the License.
 */
package org.gradle.api.internal.artifacts.dsl.dependencies

import groovy.transform.CompileStatic
import org.gradle.api.Action
import org.gradle.api.UnknownDomainObjectException
import org.gradle.api.artifacts.ClientModule
import org.gradle.api.artifacts.Configuration
import org.gradle.api.artifacts.ConfigurationContainer
import org.gradle.api.artifacts.Dependency
import org.gradle.api.artifacts.DependencySet
import org.gradle.api.artifacts.ExternalDependency
import org.gradle.api.artifacts.ProjectDependency
import org.gradle.api.artifacts.VersionConstraint
import org.gradle.api.artifacts.dsl.ComponentMetadataHandler
import org.gradle.api.artifacts.dsl.ComponentModuleMetadataHandler
import org.gradle.api.artifacts.dsl.DependencyConstraintHandler
import org.gradle.api.attributes.AttributesSchema
import org.gradle.api.internal.artifacts.VariantTransformRegistry
import org.gradle.api.internal.artifacts.query.ArtifactResolutionQueryFactory
import org.gradle.api.plugins.ExtensionContainer
import org.gradle.api.reflect.TypeOf
import org.gradle.internal.Factory
<<<<<<< HEAD
import org.gradle.internal.reflect.DirectInstantiator
=======
import org.gradle.util.TestUtil
>>>>>>> 52fe778f
import spock.lang.Specification

import java.util.concurrent.Callable

class DefaultDependencyHandlerTest extends Specification {

    private static final String TEST_CONF_NAME = "someConf"
    private static final String UNKNOWN_TEST_CONF_NAME = "unknown"

    private ConfigurationContainer configurationContainer = Mock()
    private DependencyFactory dependencyFactory = Mock()
    private Configuration configuration = Mock()
    private ProjectFinder projectFinder = Mock()
    private DependencySet dependencySet = Mock()

<<<<<<< HEAD
    private DefaultDependencyHandler dependencyHandler = new AsmBackedClassGenerator().newInstance(
        DefaultDependencyHandler,
        configurationContainer,
        dependencyFactory,
        projectFinder,
        Stub(DependencyConstraintHandler),
        Stub(ComponentMetadataHandler),
        Stub(ComponentModuleMetadataHandler),
        Stub(ArtifactResolutionQueryFactory),
        Stub(AttributesSchema),
        Stub(VariantTransformRegistry),
        Stub(Factory),
        DirectInstantiator.INSTANCE
    )
=======
    private DefaultDependencyHandler dependencyHandler = TestUtil.instantiatorFactory().decorateLenient().newInstance(DefaultDependencyHandler,
        configurationContainer, dependencyFactory, projectFinder, Stub(DependencyConstraintHandler), Stub(ComponentMetadataHandler), Stub(ComponentModuleMetadataHandler), Stub(ArtifactResolutionQueryFactory),
        Stub(AttributesSchema), Stub(VariantTransformRegistry), Stub(Factory))
>>>>>>> 52fe778f

    void setup() {
        _ * configurationContainer.findByName(TEST_CONF_NAME) >> configuration
        _ * configurationContainer.getByName(TEST_CONF_NAME) >> configuration
        _ * configurationContainer.getByName(UNKNOWN_TEST_CONF_NAME) >> { throw new UnknownDomainObjectException("") }
        _ * configuration.dependencies >> dependencySet
    }

    void "creates and adds a dependency from some notation"() {
        Dependency dependency = Mock()

        when:
        def result = dependencyHandler.add(TEST_CONF_NAME, "someNotation")

        then:
        result == dependency

        and:
        1 * dependencyFactory.createDependency("someNotation") >> dependency
        1 * dependencySet.add(dependency)
    }

    void "creates, configures and adds a dependency from some notation"() {
        ExternalDependency dependency = Mock()

        when:
        def result = dependencyHandler.add(TEST_CONF_NAME, "someNotation") {
            force = true
        }

        then:
        result == dependency

        and:
        1 * dependencyFactory.createDependency("someNotation") >> dependency
        1 * dependency.setForce(true)
        1 * dependencySet.add(dependency)
    }

    void "creates a dependency from some notation"() {
        Dependency dependency = Mock()

        when:
        def result = dependencyHandler.create("someNotation")

        then:
        result == dependency

        and:
        1 * dependencyFactory.createDependency("someNotation") >> dependency
    }

    void "creates and configures a dependency from some notation"() {
        ExternalDependency dependency = Mock()

        when:
        def result = dependencyHandler.create("someNotation") {
            force = true
            version {
                it.require '1.0'
            }
        }

        then:
        result == dependency

        and:
        1 * dependencyFactory.createDependency("someNotation") >> dependency
        1 * dependency.setForce(true)
        1 * dependency.version(_ as Action<VersionConstraint>)
    }

    void "can use dynamic method to add dependency"() {
        Dependency dependency = Mock()

        when:
        def result = dependencyHandler.someConf("someNotation")

        then:
        result == dependency

        and:
        1 * dependencyFactory.createDependency("someNotation") >> dependency
        1 * dependencySet.add(dependency)

    }

    void "can use dynamic method to add and configure dependency"() {
        ExternalDependency dependency = Mock()

        when:
        def result = dependencyHandler.someConf("someNotation") { force = true }

        then:
        result == dependency

        and:
        1 * dependencyFactory.createDependency("someNotation") >> dependency
        1 * dependencySet.add(dependency)
        1 * dependency.setForce(true)
    }

    void "can use dynamic method to add multiple dependencies"() {
        Dependency dependency1 = Mock()
        Dependency dependency2 = Mock()

        when:
        def result = dependencyHandler.someConf("someNotation", "someOther")

        then:
        result == null

        and:
        1 * dependencyFactory.createDependency("someNotation") >> dependency1
        1 * dependencyFactory.createDependency("someOther") >> dependency2
        1 * dependencySet.add(dependency1)
        1 * dependencySet.add(dependency2)
    }

    void "can use dynamic method to add multiple dependencies from nested lists"() {
        Dependency dependency1 = Mock()
        Dependency dependency2 = Mock()

        when:
        def result = dependencyHandler.someConf([["someNotation"], ["someOther"]])

        then:
        result == null

        and:
        1 * dependencyFactory.createDependency("someNotation") >> dependency1
        1 * dependencyFactory.createDependency("someOther") >> dependency2
        1 * dependencySet.add(dependency1)
        1 * dependencySet.add(dependency2)
    }

    void "dynamic method fails for unknown configuration"() {
        when:
        dependencyHandler.unknown("someDep")

        then:
        def e = thrown(MissingMethodException)
        e.message.startsWith('Could not find method unknown() for arguments [someDep] on ')
    }

    void "dynamic method fails for no args"() {
        when:
        dependencyHandler.someConf()

        then:
        def e = thrown(MissingMethodException)
        e.message.startsWith('Could not find method someConf() for arguments [] on ')
    }

    void "creates a project dependency from map"() {
        ProjectDependency projectDependency = Mock()

        when:
        def result = dependencyHandler.project([:])

        then:
        result == projectDependency

        and:
        1 * dependencyFactory.createProjectDependencyFromMap(projectFinder, [:]) >> projectDependency
    }

    void "attaches configuration from same project to target configuration"() {
        Configuration other = Mock()

        given:
        configurationContainer.contains(other) >> true

        when:
        def result = dependencyHandler.add(TEST_CONF_NAME, other)

        then:
        result == null

        and:
        1 * configuration.extendsFrom(other)
    }

    void "cannot create project dependency for configuration from different project"() {
        Configuration other = Mock()

        given:
        configurationContainer.contains(other) >> false

        when:
        dependencyHandler.add(TEST_CONF_NAME, other)

        then:
        UnsupportedOperationException e = thrown()
        e.message == 'Currently you can only declare dependencies on configurations from the same project.'
    }

    void "creates client module dependency"() {
        ClientModule clientModule = Mock()

        when:
        def result = dependencyHandler.module("someNotation")

        then:
        result == clientModule

        and:
        1 * dependencyFactory.createModule("someNotation", null) >> clientModule
    }

    void "creates and configures client module dependency"() {
        ClientModule clientModule = Mock()
        Closure cl = {}

        when:
        def result = dependencyHandler.module("someNotation", cl)

        then:
        result == clientModule

        and:
        1 * dependencyFactory.createModule("someNotation", cl) >> clientModule
    }

    void "creates gradle api dependency"() {
        Dependency dependency = Mock()

        when:
        def result = dependencyHandler.gradleApi()

        then:
        result == dependency

        and:
        1 * dependencyFactory.createDependency(DependencyFactory.ClassPathNotation.GRADLE_API) >> dependency
    }

    void "creates Gradle test-kit dependency"() {
        Dependency dependency = Mock()

        when:
        def result = dependencyHandler.gradleTestKit()

        then:
        result == dependency

        and:
        1 * dependencyFactory.createDependency(DependencyFactory.ClassPathNotation.GRADLE_TEST_KIT) >> dependency
    }

    void "creates local groovy dependency"() {
        Dependency dependency = Mock()

        when:
        def result = dependencyHandler.localGroovy()

        then:
        result == dependency

        and:
        1 * dependencyFactory.createDependency(DependencyFactory.ClassPathNotation.LOCAL_GROOVY) >> dependency
    }

    void "cannot add dependency to unknown configuration"() {
        when:
        dependencyHandler.add(UNKNOWN_TEST_CONF_NAME, "someNotation")

        then:
        thrown(UnknownDomainObjectException)
    }

    void "reasonable error when supplying null as a dependency notation"() {
        when:
        dependencyHandler."$TEST_CONF_NAME"(null)

        then:
        1 * dependencyFactory.createDependency(null)
    }

    @CompileStatic
    void "can configure ExtensionAware statically"() {
        String dependency = "some:random-dependency:0.1.1"
        when:

        Callable<List<String>> exampleDependencies = {
            [dependency]
        }

        def callableType = new TypeOf<Callable<List<String>>>() {}
        dependencyHandler.extensions.add(callableType, "example", exampleDependencies)

        ExtensionContainer extension = dependencyHandler.extensions
        Callable<List<String>> backOut = (extension.getByName("example") as Callable<List<String>>)
        String backOutValue = backOut().first()
        then:
        backOutValue == dependency
    }
}<|MERGE_RESOLUTION|>--- conflicted
+++ resolved
@@ -35,11 +35,7 @@
 import org.gradle.api.plugins.ExtensionContainer
 import org.gradle.api.reflect.TypeOf
 import org.gradle.internal.Factory
-<<<<<<< HEAD
-import org.gradle.internal.reflect.DirectInstantiator
-=======
 import org.gradle.util.TestUtil
->>>>>>> 52fe778f
 import spock.lang.Specification
 
 import java.util.concurrent.Callable
@@ -55,26 +51,9 @@
     private ProjectFinder projectFinder = Mock()
     private DependencySet dependencySet = Mock()
 
-<<<<<<< HEAD
-    private DefaultDependencyHandler dependencyHandler = new AsmBackedClassGenerator().newInstance(
-        DefaultDependencyHandler,
-        configurationContainer,
-        dependencyFactory,
-        projectFinder,
-        Stub(DependencyConstraintHandler),
-        Stub(ComponentMetadataHandler),
-        Stub(ComponentModuleMetadataHandler),
-        Stub(ArtifactResolutionQueryFactory),
-        Stub(AttributesSchema),
-        Stub(VariantTransformRegistry),
-        Stub(Factory),
-        DirectInstantiator.INSTANCE
-    )
-=======
     private DefaultDependencyHandler dependencyHandler = TestUtil.instantiatorFactory().decorateLenient().newInstance(DefaultDependencyHandler,
         configurationContainer, dependencyFactory, projectFinder, Stub(DependencyConstraintHandler), Stub(ComponentMetadataHandler), Stub(ComponentModuleMetadataHandler), Stub(ArtifactResolutionQueryFactory),
         Stub(AttributesSchema), Stub(VariantTransformRegistry), Stub(Factory))
->>>>>>> 52fe778f
 
     void setup() {
         _ * configurationContainer.findByName(TEST_CONF_NAME) >> configuration
