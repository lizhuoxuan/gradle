/*
 * Copyright 2019 the original author or authors.
 *
 * Licensed under the Apache License, Version 2.0 (the "License");
 * you may not use this file except in compliance with the License.
 * You may obtain a copy of the License at
 *
 *      http://www.apache.org/licenses/LICENSE-2.0
 *
 * Unless required by applicable law or agreed to in writing, software
 * distributed under the License is distributed on an "AS IS" BASIS,
 * WITHOUT WARRANTIES OR CONDITIONS OF ANY KIND, either express or implied.
 * See the License for the specific language governing permissions and
 * limitations under the License.
 */

package org.gradle.api.publish.maven.internal.publisher;

import org.apache.maven.artifact.repository.metadata.Metadata;
import org.apache.maven.artifact.repository.metadata.Snapshot;
import org.apache.maven.artifact.repository.metadata.SnapshotVersion;
import org.apache.maven.artifact.repository.metadata.Versioning;
import org.gradle.api.artifacts.repositories.MavenArtifactRepository;
import org.gradle.api.internal.artifacts.repositories.transport.RepositoryTransport;
import org.gradle.api.internal.artifacts.repositories.transport.RepositoryTransportFactory;
import org.gradle.api.publish.maven.MavenArtifact;
import org.gradle.internal.Factory;
import org.gradle.internal.artifacts.repositories.AuthenticationSupportedInternal;
import org.gradle.internal.resource.ExternalResourceName;
import org.gradle.internal.resource.ExternalResourceReadResult;
import org.gradle.internal.resource.ExternalResourceRepository;
import org.gradle.util.BuildCommencedTimeProvider;
import org.slf4j.Logger;
import org.slf4j.LoggerFactory;

import java.io.File;
import java.net.URI;
import java.text.DateFormat;
import java.text.SimpleDateFormat;
import java.util.Date;
import java.util.TimeZone;

public class MavenRemotePublisher extends AbstractMavenPublisher {
    private static final Logger LOGGER = LoggerFactory.getLogger(MavenRemotePublisher.class);
    private final RepositoryTransportFactory repositoryTransportFactory;
    private final BuildCommencedTimeProvider timeProvider;

    public MavenRemotePublisher(Factory<File> temporaryDirFactory, RepositoryTransportFactory repositoryTransportFactory, BuildCommencedTimeProvider timeProvider) {
        super(temporaryDirFactory);
        this.repositoryTransportFactory = repositoryTransportFactory;
        this.timeProvider = timeProvider;
    }

    @Override
    public void publish(MavenNormalizedPublication publication, MavenArtifactRepository artifactRepository) {
        LOGGER.info("Publishing to repository '{}' ({})", artifactRepository.getName(), artifactRepository.getUrl());

        String protocol = artifactRepository.getUrl().getScheme().toLowerCase();
        RepositoryTransport transport = repositoryTransportFactory.createTransport(protocol, artifactRepository.getName(),
                ((AuthenticationSupportedInternal) artifactRepository).getConfiguredAuthentication());
        ExternalResourceRepository repository = transport.getRepository();

        URI rootUri = artifactRepository.getUrl();

        publish(publication, repository, rootUri, false);
    }

    @Override
    protected Metadata createSnapshotMetadata(MavenNormalizedPublication publication, String groupId, String artifactId, String version, ExternalResourceRepository repository, ExternalResourceName metadataResource) {
        Metadata metadata = new Metadata();
        metadata.setModelVersion("1.1.0");
        metadata.setGroupId(groupId);
        metadata.setArtifactId(artifactId);
        metadata.setVersion(version);

        String timestamp = createSnapshotTimestamp();

        Snapshot snapshot = new Snapshot();
        snapshot.setBuildNumber(getNextBuildNumber(repository, metadataResource));
        snapshot.setTimestamp(timestamp);

        Versioning versioning = new Versioning();
        versioning.setSnapshot(snapshot);
        versioning.setLastUpdated(snapshot.getTimestamp().replace(".", ""));

        String timestampVersion = version.replace("SNAPSHOT", snapshot.getTimestamp() + "-" + snapshot.getBuildNumber());
        for (MavenArtifact artifact : publication.getAllArtifacts()) {
            SnapshotVersion sv = new SnapshotVersion();
            sv.setClassifier(artifact.getClassifier());
            sv.setExtension(artifact.getExtension());
            sv.setVersion(timestampVersion);
            sv.setUpdated(versioning.getLastUpdated());

            versioning.getSnapshotVersions().add(sv);
        }

<<<<<<< HEAD
        private RepositoryTransportWagonAdapter createAdapter(String protocol, MavenArtifactRepository artifactRepository, RepositoryTransportFactory repositoryTransportFactory) {
            RepositoryTransport transport = repositoryTransportFactory.createTransport(protocol, artifactRepository.getName(),
                    ((AuthenticationSupportedInternal)artifactRepository).getConfiguredAuthentication(), artifactRepository.isAllowInsecureProtocol());
            URI rootUri = artifactRepository.getUrl();
            return new RepositoryTransportWagonAdapter(transport, rootUri);
=======
        metadata.setVersioning(versioning);

        return metadata;
    }

    private String createSnapshotTimestamp() {
        DateFormat utcDateFormatter = new SimpleDateFormat("yyyyMMdd.HHmmss");
        utcDateFormatter.setTimeZone(TimeZone.getTimeZone("UTC"));
        Date currentTime = new Date(timeProvider.getCurrentTime());
        return utcDateFormatter.format(currentTime);
    }

    private int getNextBuildNumber(ExternalResourceRepository repository, ExternalResourceName metadataResource) {
        ExternalResourceReadResult<Metadata> existing = readExistingMetadata(repository, metadataResource);

        if (existing != null) {
            Metadata recessive = existing.getResult();
            Versioning versioning = recessive.getVersioning();
            if (versioning != null) {
                Snapshot snapshot = versioning.getSnapshot();
                if (snapshot != null && snapshot.getBuildNumber() > 0) {
                    return snapshot.getBuildNumber() + 1;
                }
            }
>>>>>>> 36609f34
        }
        return 1;
    }
}<|MERGE_RESOLUTION|>--- conflicted
+++ resolved
@@ -57,7 +57,7 @@
 
         String protocol = artifactRepository.getUrl().getScheme().toLowerCase();
         RepositoryTransport transport = repositoryTransportFactory.createTransport(protocol, artifactRepository.getName(),
-                ((AuthenticationSupportedInternal) artifactRepository).getConfiguredAuthentication());
+                ((AuthenticationSupportedInternal) artifactRepository).getConfiguredAuthentication(), artifactRepository.isAllowInsecureProtocol());
         ExternalResourceRepository repository = transport.getRepository();
 
         URI rootUri = artifactRepository.getUrl();
@@ -94,13 +94,6 @@
             versioning.getSnapshotVersions().add(sv);
         }
 
-<<<<<<< HEAD
-        private RepositoryTransportWagonAdapter createAdapter(String protocol, MavenArtifactRepository artifactRepository, RepositoryTransportFactory repositoryTransportFactory) {
-            RepositoryTransport transport = repositoryTransportFactory.createTransport(protocol, artifactRepository.getName(),
-                    ((AuthenticationSupportedInternal)artifactRepository).getConfiguredAuthentication(), artifactRepository.isAllowInsecureProtocol());
-            URI rootUri = artifactRepository.getUrl();
-            return new RepositoryTransportWagonAdapter(transport, rootUri);
-=======
         metadata.setVersioning(versioning);
 
         return metadata;
@@ -125,7 +118,6 @@
                     return snapshot.getBuildNumber() + 1;
                 }
             }
->>>>>>> 36609f34
         }
         return 1;
     }
